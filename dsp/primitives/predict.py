from collections import Counter
from typing import Any, Callable, Optional

import dsp
from dsp.primitives.demonstrate import Example
from dsp.templates.template_v3 import Template
from dsp.utils import normalize_text, zipstar
from dsp.utils.utils import dotdict


class Completions:
    """A state object that holds the valid LM completions for a given Template."""

    def __init__(self, completions: list[Example], template: Template):
        self.data = completions
        self.template = template

    def __iter__(self):
        return self.data.__iter__()

    def __getitem__(self, item):
        return self.data[item]

    def __len__(self):
        return len(self.data)

    def unpack(self, key=None):
        if key:
            return [getattr(c, key) for c in self.data]

        return zipstar(self.data)

    def __getattr__(self, name):
        assert len(self.data) == 1

        completion = self.data[0]

        if name in completion.keys():
            return getattr(completion, name)

        if name.endswith("s") and name[:-1] in completion.keys():
            pass

        assert False, name


def generate(template: Template, **kwargs) -> Callable:
    """Returns a callable function that generates completions for a given example using the provided template."""
    if hasattr(dsp.settings, "inspect"):
        inspector = dsp.settings.inspect
        _generate = inspector.inspect_func(dsp.predict._generate)
        return _generate(template, **kwargs)
    else:
        return dsp.predict._generate(template, **kwargs)


def _generate(template: Template, **kwargs) -> Callable:
    """Returns a callable function that generates completions for a given example using the provided template."""
    if not dsp.settings.lm:
        raise AssertionError("No LM is loaded.")

    generator = dsp.settings.lm

    def do_generate(
        example: Example, stage: str, max_depth: int = 2, original_example=None,
    ):
        if not dsp.settings.lm:
            raise AssertionError("No LM is loaded.")
        original_example = original_example or example
        assert stage is not None

        # Look up the appropriate fields in each demonstration.
        example = example.demos_at(lambda d: d[stage])

        # Generate and extract the fields.
        prompt = template(example)
<<<<<<< HEAD
=======
        print('\n\n prompt to LM')
        print(prompt)
>>>>>>> b7e97e15
        
        if isinstance(prompt, tuple):
            if len(prompt) > 0:
                objects = prompt[1:]
            prompt = prompt[0]
        else:
            objects = ()
     
        completions: list[dict[str, Any]] = generator(prompt,*objects, **kwargs)
        completions: list[Example] = [template.extract(example, p) for p in completions]

        # Find the completions that are most complete.
        field_names: list[str] = [field.input_variable for field in template.fields]

        last_field_idx = 0
        for field_idx, key in enumerate(field_names):
            completions_ = [
                c for c in completions if key in c.keys() and c[key] is not None
            ]

            # Filter out completions that are missing fields that are present in at least one completion.
            if len(completions_):
                completions = completions_
                last_field_idx = field_idx + 1

        # If none of the completions is completed (i.e., none has the final field set).
        if last_field_idx < len(field_names):
            # Pick the first completion that has gone farthest.
            completion = completions[0]
            completion[field_names[last_field_idx]] = ""

            # Recurse with greedy decoding and a shorter length.
            max_tokens = (kwargs.get("max_tokens") or 
                        kwargs.get("max_output_tokens") or
                        dsp.settings.lm.kwargs.get("max_tokens") or 
                        dsp.settings.lm.kwargs.get('max_output_tokens'))


            if max_tokens is None:
                raise ValueError("Required 'max_tokens' or 'max_output_tokens' not specified in settings.")
            max_tokens = min(max(75, max_tokens // 2), max_tokens)
            keys = list(kwargs.keys()) + list(dsp.settings.lm.kwargs.keys()) 
            max_tokens_key = "max_tokens" if "max_tokens" in keys else "max_output_tokens"
            new_kwargs = {
                **kwargs,
                max_tokens_key: max_tokens,
                "n": 1,
                "temperature": 0.0,
            }

            assert max_depth > 0
            return generate(template, **new_kwargs)(
                completion,
                stage=stage,
                max_depth=max_depth - 1,
                original_example=original_example,
            )

        completions = Completions(completions, template=template)
        example = example.copy(completions=completions)

        if len(completions) == 1:
            completion = completions[0]
            example[stage] = example.copy(**completion)

            if dsp.settings.compiling:
                inputs_ = set(original_example.keys())
                inputs = [
                    f.input_variable
                    for f in template.fields
                    if f.input_variable in inputs_
                ]
                outputs = [
                    f.output_variable
                    for f in template.fields
                    if f.input_variable not in inputs_
                ]

                example.compiling_stages = example.get("compiling_stages", [])
                example.compiling_stages.append(
                    {
                        "name": stage,
                        "template": template,
                        "inputs": inputs,
                        "outputs": outputs,
                    },
                )
        else:
            # assert not dsp.settings.compiling, "TODO: At this point, cannot compile n>1 generations"
            example[stage] = dotdict(completions=completions)

        return example, completions

    return do_generate


def generate_sc(
    example, prompt, normalize=True, extract=None, prediction_field=None, **kwargs,
):
    if not dsp.settings.lm:
        raise AssertionError("No LM is loaded.")
    kwargs = {"temperature": 0.7, "n": 20, "max_tokens": 150, **kwargs}

    completions = dsp.settings.lm(prompt, **kwargs)
    completions = extract_final_answer(example, completions, extract=extract)
    return majority_vote_(
        completions, normalize=normalize, prediction_field=prediction_field,
    )


def extract_final_answer(example, completions, extract=None):
    if not dsp.settings.lm:
        raise AssertionError("No LM is loaded.")
    if extract:
        completions = [extract(example, p) for p in completions]
    else:
        completions = [
            p.strip().split("\n")[-1].split(":", 1)[-1].strip() for p in completions
        ]

    # TODO: make thread-safe?
    dsp.settings.lm.history.append(
        {**dsp.settings.lm.history[-1], "completions": completions},
    )

    return completions


def majority(
    completions: Completions, normalize: bool = True, field: Optional[str] = None,
):
    """Returns the most common completion for the target field or the last field in the template."""
    field = completions.template.fields[-1].output_variable if field is None else field

    return Completions(
        majority_vote_(completions, normalize=normalize, prediction_field=field),
        template=completions.template,
    )


def majority_vote_(completions: Completions, normalize: bool, prediction_field: str):
    """Core logic for majority vote."""

    if not dsp.settings.lm:
        raise AssertionError("No LM is loaded.")

    normalized_to_original = {}
    if normalize:
        original_completions = completions
        completions_ = []
        for pred in completions:
            if prediction_field in pred:
                completions_.append(normalize_text(pred[prediction_field]))
            else:
                completions_.append("")
        completions = completions_

        for completion, normalized_completion in zip(original_completions, completions):
            if normalized_completion not in normalized_to_original:
                normalized_to_original[normalized_completion] = completion

    completions_ = [x for x in completions if x]

    if completions_:
        completions = completions_

    topk = Counter(completions).most_common()
    pred, _ = topk[0]

    if normalize:
        pred = normalized_to_original[pred]

    dsp.settings.lm.history.append(
        {**dsp.settings.lm.history[-1], "topk": topk, "completions": [pred]},
    )

    return [pred]<|MERGE_RESOLUTION|>--- conflicted
+++ resolved
@@ -74,11 +74,8 @@
 
         # Generate and extract the fields.
         prompt = template(example)
-<<<<<<< HEAD
-=======
         print('\n\n prompt to LM')
         print(prompt)
->>>>>>> b7e97e15
         
         if isinstance(prompt, tuple):
             if len(prompt) > 0:
